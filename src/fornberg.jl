import LinearMaps: LinearMap, AbstractLinearMap
import Base: *
export sparse_full
using StaticArrays

abstract AbstractLinearOperator{T} <: AbstractLinearMap{T}

function *(A::AbstractLinearOperator,x::AbstractVector)
    #=
        We will output a vector which is a supertype of the types of A and x
        to ensure numerical stability
    =#
    y = zeros(promote_type(eltype(A),eltype(x)), size(A,1))
    Base.A_mul_B!(y, A::AbstractLinearOperator, x::AbstractVector)
    return y
end


immutable LinearOperator{T<:Real,S<:SVector} <: AbstractLinearOperator{T}
    derivative_order    :: Int
    approximation_order :: Int
    dimension           :: Int
    stencil_length      :: Int
    stencil_coefs       :: S
    boundary_point_count:: Int
    boundary_length     :: Int
    # low_boundary_coefs  :: Vector{Vector{T}}
    # high_boundary_coefs :: Vector{Vector{T}}

    # function LinearOperator{T1<:Real}(dorder::Int, aorder::Int, dim::Int)
    #         slen = dorder + aorder - 1
    #         new{T1, SVector{slen,T1}}(dorder, aorder, dim)
    # end
<<<<<<< HEAD
    function LinearOperator(derivative_order::Int, approximation_order::Int, dimension::Int)
=======
    Base.@pure function LinearOperator(derivative_order::Int, approximation_order::Int, dimension::Int)
>>>>>>> d6b45506
        dimension            = dimension
        stencil_length       = derivative_order + approximation_order - 1
        boundary_length      = derivative_order + approximation_order
        boundary_point_count = stencil_length - div(stencil_length,2) + 1
        grid_step            = one(T)
        #low_boundary_coefs   = Vector{T}[]
        #high_boundary_coefs  = Vector{T}[]
        stencil_coefs        = calculate_weights(derivative_order, zero(T),
                               grid_step .* collect(-div(stencil_length,2) : 1 : div(stencil_length,2)))

        # for i in 1 : boundary_point_count
        #     push!(low_boundary_coefs, calculate_weights(derivative_order, (i-1)*grid_step, collect(zero(T) : grid_step : (boundary_length-1) * grid_step)))
        #     push!(high_boundary_coefs, reverse(low_boundary_coefs[i]))
        #     isodd(derivative_order) ? high_boundary_coefs = -high_boundary_coefs : nothing
        # end
        new(derivative_order, approximation_order, dimension, stencil_length,
            stencil_coefs,
            boundary_point_count,
            boundary_length
            # low_boundary_coefs,
            # high_boundary_coefs
        )
    end
    (::Type{LinearOperator{T}}){T<:Real}(dorder::Int, aorder::Int, dim::Int) =
    LinearOperator{T, SVector{dorder+aorder-1,T}}(dorder, aorder, dim)
end


function derivative{T<:Real}(y::Vector{T}, fd::LinearOperator{T})
    dy = zeros(T, length(y))
    derivative!(dy, y, fd)
    return dy
end


function derivative!{T<:Real}(dy::Vector{T}, y::Vector{T}, fd::LinearOperator{T})
    N = length(y)
    #=
        Derivative is calculated in 3 parts:-
            1. For the initial boundary points
            2. For the middle points
            3. For the terminating boundary points
    =#
    @inbounds for i in 1 : fd.boundary_point_count
        bc = fd.low_boundary_coefs[i]
        tmp = zero(T)
        for j in 1 : fd.boundary_length
            tmp += bc[j] * y[j]
        end
        dy[i] = tmp
    end

    d = div(fd.stencil_length, 2)

    @inbounds for i in fd.boundary_point_count+1 : N-fd.boundary_point_count
        c = fd.stencil_coefs
        tmp = zero(T)
        for j in 1 : fd.stencil_length
            tmp += c[j] * y[i-d+j-1]
        end
        dy[i] = tmp
    end

    @inbounds for i in 1 : fd.boundary_point_count
        bc = fd.high_boundary_coefs[i]
        tmp = zero(T)
        for j in 1 : fd.boundary_length
            tmp += bc[j] * y[N - fd.boundary_length + j]
        end
        dy[N - i + 1] = tmp
    end
    return dy
end


function construct_differentiation_matrix{T<:Real}(N::Int, fd::LinearOperator{T})
    #=
        This is for calculating the derivative in one go. But we are creating a function
        which can calculate the derivative by-passing the costly matrix multiplication.
    =#
    D = zeros(T, N, N)
    for i in 1 : fd.boundary_point_count
        D[i, 1 : fd.boundary_length] = fd.low_boundary_coefs[i]
    end
    d = div(fd.stencil_length, 2)
    for i in fd.boundary_point_count + 1 : N - fd.boundary_point_count
        D[i, i-d : i+d] = fd.stencil_coefs
    end
    for i in 1 : fd.boundary_point_count
        D[N - i + 1, N - fd.boundary_length + 1 : N] = fd.high_boundary_coefs[i]
    end
    return D
end


# immutable FiniteDifference <: AbstractLinearOperator
#     # TODO: the general case ie. with an uneven grid
# end


# This implements the Fornberg algorithm to obtain FD weights over arbitrary points to arbitrary order
function calculate_weights{T<:Real}(order::Int, x0::T, x::Vector{T})
    N = length(x)
    @assert order < N "Not enough points for the requested order."
    M = order
    c1 = one(T)
    c4 = x[1] - x0
    C = zeros(T, N, M+1)
    C[1,1] = 1
    @inbounds for i in 1 : N-1
        i1 = i + 1
        mn = min(i, M)
        c2 = one(T)
        c5 = c4
        c4 = x[i1] - x0
        for j in 0 : i-1
            j1 = j + 1
            c3 = x[i1] - x[j1]
            c2 *= c3
            if j == i-1
                for s in mn : -1 : 1
                    s1 = s + 1
                    C[i1,s1] = c1*(s*C[i,s] - c5*C[i,s1]) / c2
                end
                C[i1,1] = -c1*c5*C[i,1] / c2
           end
            for s in mn : -1 : 1
                s1 = s + 1
                C[j1,s1] = (c4*C[j1,s1] - s*C[j1,s]) / c3
            end
            C[j1,1] = c4 * C[j1,1] / c3
        end
        c1 = c2
    end
    #=
        This is to fix the problem of numerical instability which occurs when the sum of the stencil_coefficients is not
        exactly 0.
        https://scicomp.stackexchange.com/questions/11249/numerical-derivative-and-finite-difference-coefficients-any-update-of-the-fornb
        Stack Overflow answer on this issue.
        http://epubs.siam.org/doi/pdf/10.1137/S0036144596322507 - Modified Fornberg Algorithm
    =#
    _C = C[:,end]
    _C[div(N,2)+1] -= sum(_C)
    return convert(SVector{N, T}, _C)
    # return C
end


function convolve!{T<:Real}(x_temp::AbstractVector{T}, x::AbstractVector{T}, coeffs::SVector,
                   i::Int, mid::Int, wndw_low::Int, wndw_high::Int)
    #=
        Here we are taking the weighted sum of a window of the input vector to calculate the derivative
        at the middle point. This requires choosing the end points carefully which are being passed from above.
    =#
    @inbounds for idx in wndw_low:wndw_high
        x_temp[i] += coeffs[idx] * x[i - (mid-idx)]
    end
end


function Base.A_mul_B!{T<:Real}(x_temp::AbstractVector{T}, fdg::AbstractLinearOperator{T}, x::AbstractVector{T})
    coeffs = fdg.stencil_coefs
    stencil_length = fdg.stencil_length
<<<<<<< HEAD
    mid = div(stencil_length, 2) + 1
=======
    mid = calc_mid(stencil_length)
    calc_mid(stencil_length)
>>>>>>> d6b45506
    boundary_point_count = stencil_length - mid
    L = length(x)
    # x = convert(Array{T,1}, x)

    #=
        The high and low functions determine the starting and ending indices of the weight vector.
        As we move along the input vector to calculate the derivative at the point, the weights which
        are to be considered to calculate the derivative are to be chosen carefully. eg. at the boundaries,
        only half of the stencil is going to be used to calculate the derivative at that point.
        So, observing that the left index grows as:-
                  i ^
                    |       mid = ceil(stencil_length/2)
               mid--|       bpc = boundary_point_count
                    |\
                    | \
               0  <_|__\________>
                    |  bpc      i

        And the right index grows as:-
                  i ^       mid = ceil(stencil_length/2)
                    |       bpc = boundary_point_count
               mid--|_______
                    |       \
                    |        \
               0  <_|_________\___>
                    |        bpc  i
        The high and low functions are basically equations of these graphs which are used to calculate
        the left and right index of the stencil as a function of the index i (where we need to find the derivative).
    =#

    low(i) = mid + (i-1)*(1-mid)/boundary_point_count
    high(i) = stencil_length - (stencil_length-mid)*(i-L+boundary_point_count)/(boundary_point_count)

    Threads.@threads for i in 1 : length(x)
        wndw_low = Int(max(1, low(i)))
        wndw_high = Int(min(stencil_length, high(i)))
        convolve!(x_temp, x, coeffs, i, mid, wndw_low, wndw_high)
    end
end


# Base.length(fdg::LinearOperator) = fdg.stencil_length
Base.ndims(fdg::LinearOperator) = 2
Base.size(fdg::LinearOperator) = (fdg.dimension, fdg.dimension)
Base.length(A::LinearOperator) = reduce(*, size(A))

#=
    Currently, for the evenly spaced grid we have a symmetric matrix
=#
Base.transpose(fdg::LinearOperator) = fdg
Base.ctranspose(fdg::LinearOperator) = fdg
Base.issymmetric(::AbstractLinearOperator) = true

function Base.full{T}(A::LinearOperator{T}, N::Int)
    @assert N >= A.stencil_length # stencil must be able to fit in the matrix
    mat = zeros(T, (N, N))
    v = zeros(T, N)
    for i=1:N
        v[i] = one(T)
        #=
            calculating the effect on a unit vector to get the matrix of transformation
            to get the vector in the new vector space.
        =#
        A_mul_B!(view(mat,:,i), A, v)
        v[i] = zero(T)
    end
    return mat
end

function sparse_full{T}(A::LinearOperator{T}, N::Int=A.dimension)
    @assert N >= A.stencil_length # stencil must be able to fit in the matrix
    mat = spzeros(T, N, N)
    v = zeros(T, N)
    for i=1:N
        v[i] = one(T)
        #=
            calculating the effect on a unit vector to get the matrix of transformation
            to get the vector in the new vector space.
        =#
        A_mul_B!(view(mat,:,i), A, v)
        v[i] = zero(T)
    end
    return mat
end<|MERGE_RESOLUTION|>--- conflicted
+++ resolved
@@ -31,11 +31,7 @@
     #         slen = dorder + aorder - 1
     #         new{T1, SVector{slen,T1}}(dorder, aorder, dim)
     # end
-<<<<<<< HEAD
-    function LinearOperator(derivative_order::Int, approximation_order::Int, dimension::Int)
-=======
     Base.@pure function LinearOperator(derivative_order::Int, approximation_order::Int, dimension::Int)
->>>>>>> d6b45506
         dimension            = dimension
         stencil_length       = derivative_order + approximation_order - 1
         boundary_length      = derivative_order + approximation_order
@@ -199,12 +195,7 @@
 function Base.A_mul_B!{T<:Real}(x_temp::AbstractVector{T}, fdg::AbstractLinearOperator{T}, x::AbstractVector{T})
     coeffs = fdg.stencil_coefs
     stencil_length = fdg.stencil_length
-<<<<<<< HEAD
     mid = div(stencil_length, 2) + 1
-=======
-    mid = calc_mid(stencil_length)
-    calc_mid(stencil_length)
->>>>>>> d6b45506
     boundary_point_count = stencil_length - mid
     L = length(x)
     # x = convert(Array{T,1}, x)
